--- conflicted
+++ resolved
@@ -110,23 +110,6 @@
     }
 }
 
-<<<<<<< HEAD
-impl From<&Network> for B32Network {
-    fn from(network: &Network) -> Self {
-        match network {
-            Network::Bitcoin => B32Network::Bitcoin,
-            Network::Testnet => B32Network::Testnet,
-            Network::Regtest => B32Network::Regtest,
-            #[cfg(feature = "ocean")]
-            Network::Ocean => B32Network::Bitcoin, // @FIXME
-            #[cfg(feature = "ocean")]
-            Network::OceanRegtest => B32Network::Regtest, // @FIXME
-        }
-    }
-}
-
-=======
->>>>>>> fdb33e5c
 impl From<&BNetwork> for Network {
     fn from(network: &BNetwork) -> Self {
         match network {
