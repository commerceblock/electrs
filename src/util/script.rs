--- conflicted
+++ resolved
@@ -1,4 +1,5 @@
-use bitcoin::blockdata::script::{Instruction::PushBytes, Script};
+use bitcoin::blockdata::script::{Instruction::PushBytes};
+use bitcoin::Script;
 
 #[cfg(feature = "ocean")]
 use elements::address as elements_address;
@@ -12,19 +13,10 @@
 }
 
 pub fn script_to_address(script: &Script, network: &Network) -> Option<String> {
-<<<<<<< HEAD
-    // rust-elements provides an Address::from_script() utility that's not yet
-    // available in rust-bitcoin, but should be soon
-    #[cfg(feature = "ocean")]
     match network {
+        #[cfg(feature = "ocean")]
         Network::Ocean | Network::OceanRegtest => {
-            return elements_address::Address::from_script(script, None, network.address_params())
-=======
-    match network {
-        #[cfg(feature = "liquid")]
-        Network::Liquid | Network::LiquidRegtest => {
             elements_address::Address::from_script(script, None, network.address_params())
->>>>>>> fdb33e5c
                 .map(|a| a.to_string())
         }
         _ => bitcoin::Address::from_script(script, network.into()).map(|s| s.to_string()),
